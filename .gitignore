# Generated files
.bash_history
cache/
vm/.vagrant/
.gitconfig
.DS_Store

# Byte-compiled / optimized / DLL files
__pycache__/
*.py[cod]
*$py.class
.env

# C extensions
*.so

# Distribution / packaging
.Python
env/
venv/
build/
develop-eggs/
dist/
downloads/
eggs/
.eggs/
lib/
lib64/
parts/
sdist/
var/
*.egg-info/
.installed.cfg
*.egg

# PyInstaller
#  Usually these files are written by a python script from a template
#  before PyInstaller builds the exe, so as to inject date/other infos into it.
*.manifest
*.spec

# Installer logs
pip-log.txt
pip-delete-this-directory.txt

# Local app files
__pycache__/
/local
/modules/local
siteapp/static/vendor
apps/

# Editor backup files
*~

<<<<<<< HEAD
# Local generated data files
data/components
=======
# vscode stuff
.vscode/
>>>>>>> ef05e632
<|MERGE_RESOLUTION|>--- conflicted
+++ resolved
@@ -53,10 +53,8 @@
 # Editor backup files
 *~
 
-<<<<<<< HEAD
 # Local generated data files
 data/components
-=======
+
 # vscode stuff
-.vscode/
->>>>>>> ef05e632
+.vscode/